--- conflicted
+++ resolved
@@ -7,15 +7,13 @@
 
 ## [Unreleased]
 
-<<<<<<< HEAD
 ### Fixed
 
 - Better handling of names containing dashes.
-=======
+
 ### Changed
 
  - Robot now uses Shared Components for Eflyt
->>>>>>> 0d500804
 
 ## [1.1.2] - 2024-07-03
 
